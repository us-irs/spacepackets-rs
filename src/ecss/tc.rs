//! This module contains all components required to create a ECSS PUS C telecommand packets according
//! to [ECSS-E-ST-70-41C](https://ecss.nl/standard/ecss-e-st-70-41c-space-engineering-telemetry-and-telecommand-packet-utilization-15-april-2016/).
//!
//! # Examples
//!
//! ```rust
//! use spacepackets::{CcsdsPacket, SpHeader};
//! use spacepackets::ecss::{PusPacket, WritablePusPacket};
//! use spacepackets::ecss::tc::{PusTcCreator, PusTcReader, PusTcSecondaryHeader};
//!
//! // Create a ping telecommand with no user application data
//! let mut sph = SpHeader::tc_unseg(0x02, 0x34, 0).unwrap();
//! let tc_header = PusTcSecondaryHeader::new_simple(17, 1);
//! let pus_tc = PusTcCreator::new_no_app_data(&mut sph, tc_header, true);
//! println!("{:?}", pus_tc);
//! assert_eq!(pus_tc.service(), 17);
//! assert_eq!(pus_tc.subservice(), 1);
//! assert_eq!(pus_tc.apid(), 0x02);
//!
//! // Serialize TC into a raw buffer
//! let mut test_buf: [u8; 32] = [0; 32];
//! let size = pus_tc
//!     .write_to_bytes(test_buf.as_mut_slice())
//!     .expect("Error writing TC to buffer");
//! assert_eq!(size, 13);
//! println!("{:?}", &test_buf[0..size]);
//!
//! // Deserialize from the raw byte representation
//! let pus_tc_deserialized = PusTcReader::new(&test_buf).expect("Deserialization failed");
//! assert_eq!(pus_tc.service(), 17);
//! assert_eq!(pus_tc.subservice(), 1);
//! assert_eq!(pus_tc.apid(), 0x02);
//! ```
use crate::ecss::{
    ccsds_impl, crc_from_raw_data, sp_header_impls, user_data_from_raw,
    verify_crc16_ccitt_false_from_raw_to_pus_error, CrcType, PusError, PusPacket, PusVersion,
    WritablePusPacket,
};
use crate::{ByteConversionError, CcsdsPacket, PacketType, SequenceFlags, CCSDS_HEADER_LEN};
use crate::{SpHeader, CRC_CCITT_FALSE};
use core::mem::size_of;
use delegate::delegate;
use num_enum::{IntoPrimitive, TryFromPrimitive};
#[cfg(feature = "serde")]
use serde::{Deserialize, Serialize};
use zerocopy::AsBytes;

#[cfg(feature = "alloc")]
use alloc::vec::Vec;

pub use legacy_tc::*;

/// PUS C secondary header length is fixed
pub const PUC_TC_SECONDARY_HEADER_LEN: usize = size_of::<zc::PusTcSecondaryHeader>();
pub const PUS_TC_MIN_LEN_WITHOUT_APP_DATA: usize =
    CCSDS_HEADER_LEN + PUC_TC_SECONDARY_HEADER_LEN + size_of::<CrcType>();
const PUS_VERSION: PusVersion = PusVersion::PusC;

/// Marker trait for PUS telecommand structures.
pub trait IsPusTelecommand {}

#[derive(Debug, Eq, PartialEq, Copy, Clone, IntoPrimitive, TryFromPrimitive)]
#[cfg_attr(feature = "serde", derive(Serialize, Deserialize))]
#[repr(u8)]
enum AckOpts {
    Acceptance = 0b1000,
    Start = 0b0100,
    Progress = 0b0010,
    Completion = 0b0001,
}

pub const ACK_ALL: u8 = AckOpts::Acceptance as u8
    | AckOpts::Start as u8
    | AckOpts::Progress as u8
    | AckOpts::Completion as u8;

pub trait GenericPusTcSecondaryHeader {
    fn pus_version(&self) -> PusVersion;
    fn ack_flags(&self) -> u8;
    fn service(&self) -> u8;
    fn subservice(&self) -> u8;
    fn source_id(&self) -> u16;
}

pub mod zc {
    use crate::ecss::tc::GenericPusTcSecondaryHeader;
    use crate::ecss::{PusError, PusVersion};
    use zerocopy::{AsBytes, FromBytes, FromZeroes, NetworkEndian, Unaligned, U16};

    #[derive(FromZeroes, FromBytes, AsBytes, Unaligned)]
    #[repr(C)]
    pub struct PusTcSecondaryHeader {
        version_ack: u8,
        service: u8,
        subservice: u8,
        source_id: U16<NetworkEndian>,
    }

    impl TryFrom<crate::ecss::tc::PusTcSecondaryHeader> for PusTcSecondaryHeader {
        type Error = PusError;
        fn try_from(value: crate::ecss::tc::PusTcSecondaryHeader) -> Result<Self, Self::Error> {
            if value.version != PusVersion::PusC {
                return Err(PusError::VersionNotSupported(value.version));
            }
            Ok(PusTcSecondaryHeader {
                version_ack: ((value.version as u8) << 4) | value.ack,
                service: value.service,
                subservice: value.subservice,
                source_id: U16::from(value.source_id),
            })
        }
    }

    impl GenericPusTcSecondaryHeader for PusTcSecondaryHeader {
        fn pus_version(&self) -> PusVersion {
            PusVersion::try_from(self.version_ack >> 4 & 0b1111).unwrap_or(PusVersion::Invalid)
        }

        fn ack_flags(&self) -> u8 {
            self.version_ack & 0b1111
        }

        fn service(&self) -> u8 {
            self.service
        }

        fn subservice(&self) -> u8 {
            self.subservice
        }

        fn source_id(&self) -> u16 {
            self.source_id.get()
        }
    }

    impl PusTcSecondaryHeader {
        pub fn write_to_bytes(&self, slice: &mut [u8]) -> Option<()> {
            self.write_to(slice)
        }

        pub fn from_bytes(slice: &[u8]) -> Option<Self> {
            Self::read_from(slice)
        }
    }
}

#[derive(PartialEq, Eq, Copy, Clone, Debug)]
#[cfg_attr(feature = "serde", derive(Serialize, Deserialize))]
pub struct PusTcSecondaryHeader {
    pub service: u8,
    pub subservice: u8,
    pub source_id: u16,
    pub ack: u8,
    pub version: PusVersion,
}

impl GenericPusTcSecondaryHeader for PusTcSecondaryHeader {
    fn pus_version(&self) -> PusVersion {
        self.version
    }

    fn ack_flags(&self) -> u8 {
        self.ack
    }

    fn service(&self) -> u8 {
        self.service
    }

    fn subservice(&self) -> u8 {
        self.subservice
    }

    fn source_id(&self) -> u16 {
        self.source_id
    }
}

impl TryFrom<zc::PusTcSecondaryHeader> for PusTcSecondaryHeader {
    type Error = ();

    fn try_from(value: zc::PusTcSecondaryHeader) -> Result<Self, Self::Error> {
        Ok(PusTcSecondaryHeader {
            service: value.service(),
            subservice: value.subservice(),
            source_id: value.source_id(),
            ack: value.ack_flags(),
            version: PUS_VERSION,
        })
    }
}

impl PusTcSecondaryHeader {
    pub fn new_simple(service: u8, subservice: u8) -> Self {
        PusTcSecondaryHeader {
            service,
            subservice,
            ack: ACK_ALL,
            source_id: 0,
            version: PusVersion::PusC,
        }
    }

    pub fn new(service: u8, subservice: u8, ack: u8, source_id: u16) -> Self {
        PusTcSecondaryHeader {
            service,
            subservice,
            ack: ack & 0b1111,
            source_id,
            version: PusVersion::PusC,
        }
    }
}

pub mod legacy_tc {
    use crate::ecss::tc::{
        zc, GenericPusTcSecondaryHeader, IsPusTelecommand, PusTcSecondaryHeader, ACK_ALL,
        PUC_TC_SECONDARY_HEADER_LEN, PUS_TC_MIN_LEN_WITHOUT_APP_DATA,
    };
    use crate::ecss::{
        ccsds_impl, crc_from_raw_data, crc_procedure, sp_header_impls,
        verify_crc16_ccitt_false_from_raw_to_pus_error, PusError, PusPacket, WritablePusPacket,
        CCSDS_HEADER_LEN,
    };
    use crate::ecss::{user_data_from_raw, PusVersion};
    use crate::SequenceFlags;
    use crate::{ByteConversionError, CcsdsPacket, PacketType, SpHeader, CRC_CCITT_FALSE};
    use core::mem::size_of;
    use delegate::delegate;
    use zerocopy::AsBytes;

    #[cfg(feature = "alloc")]
    use alloc::vec::Vec;

    #[cfg(feature = "serde")]
    use serde::{Deserialize, Serialize};

    /// This class models the PUS C telecommand packet. It is the primary data structure to generate the
    /// raw byte representation of a PUS telecommand or to deserialize from one from raw bytes.
    ///
    /// This class also derives the [serde::Serialize] and [serde::Deserialize] trait if the
    /// [serde] feature is used, which allows to send around TC packets in a raw byte format using a
    /// serde provider like [postcard](https://docs.rs/postcard/latest/postcard/).
    ///
    /// There is no spare bytes support yet.
    ///
    /// # Lifetimes
    ///
    /// * `'raw_data` - If the TC is not constructed from a raw slice, this will be the life time of
    ///    a buffer where the user provided application data will be serialized into. If it
    ///    is, this is the lifetime of the raw byte slice it is constructed from.
    #[derive(Eq, Copy, Clone, Debug)]
    #[cfg_attr(feature = "serde", derive(Serialize, Deserialize))]
    pub struct PusTc<'raw_data> {
        sp_header: SpHeader,
        pub sec_header: PusTcSecondaryHeader,
        /// If this is set to false, a manual call to [PusTc::calc_own_crc16] or
        /// [PusTc::update_packet_fields] is necessary for the serialized or cached CRC16 to be valid.
        pub calc_crc_on_serialization: bool,
        #[cfg_attr(feature = "serde", serde(skip))]
        raw_data: Option<&'raw_data [u8]>,
        app_data: &'raw_data [u8],
        crc16: Option<u16>,
    }

    impl<'raw_data> PusTc<'raw_data> {
        /// Generates a new struct instance.
        ///
        /// # Arguments
        ///
        /// * `sp_header` - Space packet header information. The correct packet type will be set
        ///     automatically
        /// * `sec_header` - Information contained in the data field header, including the service
        ///     and subservice type
        /// * `app_data` - Custom application data
        /// * `set_ccsds_len` - Can be used to automatically update the CCSDS space packet data length
        ///     field. If this is not set to true, [PusTc::update_ccsds_data_len] can be called to set
        ///     the correct value to this field manually
        #[deprecated(
            since = "0.7.0",
            note = "Use specialized PusTcCreator or PusTcReader classes instead"
        )]
        pub fn new(
            sp_header: &mut SpHeader,
            sec_header: PusTcSecondaryHeader,
            app_data: Option<&'raw_data [u8]>,
            set_ccsds_len: bool,
        ) -> Self {
            sp_header.set_packet_type(PacketType::Tc);
            sp_header.set_sec_header_flag();
            let mut pus_tc = Self {
                sp_header: *sp_header,
                raw_data: None,
                app_data: app_data.unwrap_or(&[]),
                sec_header,
                calc_crc_on_serialization: true,
                crc16: None,
            };
            if set_ccsds_len {
                pus_tc.update_ccsds_data_len();
            }
            pus_tc
        }

        /// Simplified version of the [PusTc::new] function which allows to only specify service and
        /// subservice instead of the full PUS TC secondary header.
        #[deprecated(
            since = "0.7.0",
            note = "Use specialized PusTcCreator or PusTcReader classes instead"
        )]
        pub fn new_simple(
            sph: &mut SpHeader,
            service: u8,
            subservice: u8,
            app_data: Option<&'raw_data [u8]>,
            set_ccsds_len: bool,
        ) -> Self {
            #[allow(deprecated)]
            Self::new(
                sph,
                PusTcSecondaryHeader::new(service, subservice, ACK_ALL, 0),
                app_data,
                set_ccsds_len,
            )
        }

        pub fn sp_header(&self) -> &SpHeader {
            &self.sp_header
        }

        pub fn set_ack_field(&mut self, ack: u8) -> bool {
            if ack > 0b1111 {
                return false;
            }
            self.sec_header.ack = ack & 0b1111;
            true
        }

        pub fn set_source_id(&mut self, source_id: u16) {
            self.sec_header.source_id = source_id;
        }

        sp_header_impls!();

        /// Calculate the CCSDS space packet data length field and sets it
        /// This is called automatically if the `set_ccsds_len` argument in the [PusTc::new] call was
        /// used.
        /// If this was not done or the application data is set or changed after construction,
        /// this function needs to be called to ensure that the data length field of the CCSDS header
        /// is set correctly.
        pub fn update_ccsds_data_len(&mut self) {
            self.sp_header.data_len =
                self.len_written() as u16 - size_of::<crate::zc::SpHeader>() as u16 - 1;
        }

        /// This function should be called before the TC packet is serialized if
        /// [PusTc::calc_crc_on_serialization] is set to False. It will calculate and cache the CRC16.
        pub fn calc_own_crc16(&mut self) {
            let mut digest = CRC_CCITT_FALSE.digest();
            let sph_zc = crate::zc::SpHeader::from(self.sp_header);
            digest.update(sph_zc.as_bytes());
            let pus_tc_header = zc::PusTcSecondaryHeader::try_from(self.sec_header).unwrap();
            digest.update(pus_tc_header.as_bytes());
            if !self.app_data.is_empty() {
                digest.update(self.app_data);
            }
            self.crc16 = Some(digest.finalize())
        }

        /// This helper function calls both [PusTc::update_ccsds_data_len] and [PusTc::calc_own_crc16].
        pub fn update_packet_fields(&mut self) {
            self.update_ccsds_data_len();
            self.calc_own_crc16();
        }

        #[cfg(feature = "alloc")]
        pub fn append_to_vec(&self, vec: &mut Vec<u8>) -> Result<usize, PusError> {
            let sph_zc = crate::zc::SpHeader::from(self.sp_header);
            let appended_len = PUS_TC_MIN_LEN_WITHOUT_APP_DATA + self.app_data.len();
            let start_idx = vec.len();
            let mut ser_len = 0;
            vec.extend_from_slice(sph_zc.as_bytes());
            ser_len += sph_zc.as_bytes().len();
            // The PUS version is hardcoded to PUS C
            let pus_tc_header = zc::PusTcSecondaryHeader::try_from(self.sec_header).unwrap();
            vec.extend_from_slice(pus_tc_header.as_bytes());
            ser_len += pus_tc_header.as_bytes().len();
            vec.extend_from_slice(self.app_data);
            ser_len += self.app_data.len();
            let crc16 = crc_procedure(
                self.calc_crc_on_serialization,
                &self.crc16,
                start_idx,
                ser_len,
                &vec[start_idx..ser_len],
            )?;
            vec.extend_from_slice(crc16.to_be_bytes().as_slice());
            Ok(appended_len)
        }

        /// Create a [PusTc] instance from a raw slice. On success, it returns a tuple containing
        /// the instance and the found byte length of the packet.
        #[deprecated(
            since = "0.7.0",
            note = "Use specialized PusTcCreator or PusTcReader classes instead"
        )]
        pub fn from_bytes(slice: &'raw_data [u8]) -> Result<(Self, usize), PusError> {
            let raw_data_len = slice.len();
            if raw_data_len < PUS_TC_MIN_LEN_WITHOUT_APP_DATA {
                return Err(ByteConversionError::FromSliceTooSmall {
                    found: raw_data_len,
                    expected: PUS_TC_MIN_LEN_WITHOUT_APP_DATA,
                }
                .into());
            }
            let mut current_idx = 0;
            let (sp_header, _) = SpHeader::from_be_bytes(&slice[0..CCSDS_HEADER_LEN])?;
            current_idx += CCSDS_HEADER_LEN;
            let total_len = sp_header.total_len();
            if raw_data_len < total_len || total_len < PUS_TC_MIN_LEN_WITHOUT_APP_DATA {
                return Err(ByteConversionError::FromSliceTooSmall {
                    found: raw_data_len,
                    expected: total_len,
                }
                .into());
            }
            let sec_header = zc::PusTcSecondaryHeader::from_bytes(
                &slice[current_idx..current_idx + PUC_TC_SECONDARY_HEADER_LEN],
            )
            .ok_or(ByteConversionError::ZeroCopyFromError)?;
            current_idx += PUC_TC_SECONDARY_HEADER_LEN;
            let raw_data = &slice[0..total_len];
            let pus_tc = Self {
                sp_header,
                sec_header: PusTcSecondaryHeader::try_from(sec_header).unwrap(),
                raw_data: Some(raw_data),
                app_data: user_data_from_raw(current_idx, total_len, slice)?,
                calc_crc_on_serialization: false,
                crc16: Some(crc_from_raw_data(raw_data)?),
            };
            verify_crc16_ccitt_false_from_raw_to_pus_error(
                raw_data,
                pus_tc.crc16.expect("CRC16 invalid"),
            )?;
            Ok((pus_tc, total_len))
        }

        #[deprecated(since = "0.5.2", note = "use raw_bytes() instead")]
        pub fn raw(&self) -> Option<&'raw_data [u8]> {
            self.raw_bytes()
        }

        /// If [Self] was constructed [Self::from_bytes], this function will return the slice it was
        /// constructed from. Otherwise, [None] will be returned.
        pub fn raw_bytes(&self) -> Option<&'raw_data [u8]> {
            self.raw_data
        }
    }

    impl WritablePusPacket for PusTc<'_> {
        fn len_written(&self) -> usize {
            PUS_TC_MIN_LEN_WITHOUT_APP_DATA + self.app_data.len()
        }

        /// Write the raw PUS byte representation to a provided buffer.
        fn write_to_bytes(&self, slice: &mut [u8]) -> Result<usize, PusError> {
            let mut curr_idx = 0;
            let tc_header_len = size_of::<zc::PusTcSecondaryHeader>();
            let total_size = self.len_written();
            if total_size > slice.len() {
                return Err(ByteConversionError::ToSliceTooSmall {
                    found: slice.len(),
                    expected: total_size,
                }
                .into());
            }
            self.sp_header.write_to_be_bytes(slice)?;
            curr_idx += CCSDS_HEADER_LEN;
            let sec_header = zc::PusTcSecondaryHeader::try_from(self.sec_header).unwrap();
            sec_header
                .write_to_bytes(&mut slice[curr_idx..curr_idx + tc_header_len])
                .ok_or(ByteConversionError::ZeroCopyToError)?;

            curr_idx += tc_header_len;
            slice[curr_idx..curr_idx + self.app_data.len()].copy_from_slice(self.app_data);
            curr_idx += self.app_data.len();
            let crc16 = crc_procedure(
                self.calc_crc_on_serialization,
                &self.crc16,
                0,
                curr_idx,
                slice,
            )?;
            slice[curr_idx..curr_idx + 2].copy_from_slice(crc16.to_be_bytes().as_slice());
            curr_idx += 2;
            Ok(curr_idx)
        }
    }

    impl PartialEq for PusTc<'_> {
        fn eq(&self, other: &Self) -> bool {
            self.sp_header == other.sp_header
                && self.sec_header == other.sec_header
                && self.app_data == other.app_data
        }
    }

    impl CcsdsPacket for PusTc<'_> {
        ccsds_impl!();
    }

    impl PusPacket for PusTc<'_> {
        delegate!(to self.sec_header {
            fn pus_version(&self) -> PusVersion;
            fn service(&self) -> u8;
            fn subservice(&self) -> u8;
        });

        fn user_data(&self) -> &[u8] {
            self.app_data
        }

        fn crc16(&self) -> Option<u16> {
            self.crc16
        }
    }

    impl GenericPusTcSecondaryHeader for PusTc<'_> {
        delegate!(to self.sec_header {
            fn pus_version(&self) -> PusVersion;
            fn service(&self) -> u8;
            fn subservice(&self) -> u8;
            fn source_id(&self) -> u16;
            fn ack_flags(&self) -> u8;
        });
    }

    impl IsPusTelecommand for PusTc<'_> {}
}

/// This class can be used to create PUS C telecommand packet. It is the primary data structure to
/// generate the raw byte representation of a PUS telecommand.
///
/// This class also derives the [serde::Serialize] and [serde::Deserialize] trait if the
/// [serde] feature is used, which allows to send around TC packets in a raw byte format using a
/// serde provider like [postcard](https://docs.rs/postcard/latest/postcard/).
///
/// There is no spare bytes support yet.
#[derive(Copy, Clone, Debug, PartialEq, Eq)]
#[cfg_attr(feature = "serde", derive(Serialize, Deserialize))]
pub struct PusTcCreator<'raw_data> {
    sp_header: SpHeader,
    pub sec_header: PusTcSecondaryHeader,
    app_data: &'raw_data [u8],
}

impl<'raw_data> PusTcCreator<'raw_data> {
    /// Generates a new struct instance.
    ///
    /// # Arguments
    ///
    /// * `sp_header` - Space packet header information. The correct packet type will be set
    ///     automatically
    /// * `sec_header` - Information contained in the data field header, including the service
    ///     and subservice type
    /// * `app_data` - Custom application data
    /// * `set_ccsds_len` - Can be used to automatically update the CCSDS space packet data length
    ///     field. If this is not set to true, [PusTc::update_ccsds_data_len] can be called to set
    ///     the correct value to this field manually
    pub fn new(
        sp_header: &mut SpHeader,
        sec_header: PusTcSecondaryHeader,
        app_data: &'raw_data [u8],
        set_ccsds_len: bool,
    ) -> Self {
        sp_header.set_packet_type(PacketType::Tc);
        sp_header.set_sec_header_flag();
        let mut pus_tc = Self {
            sp_header: *sp_header,
            app_data,
            sec_header,
        };
        if set_ccsds_len {
            pus_tc.update_ccsds_data_len();
        }
        pus_tc
    }

    /// Simplified version of the [PusTcCreator::new] function which allows to only specify service
    /// and subservice instead of the full PUS TC secondary header.
    pub fn new_simple(
        sph: &mut SpHeader,
        service: u8,
        subservice: u8,
        app_data: Option<&'raw_data [u8]>,
        set_ccsds_len: bool,
    ) -> Self {
        Self::new(
            sph,
            PusTcSecondaryHeader::new(service, subservice, ACK_ALL, 0),
            app_data.unwrap_or(&[]),
            set_ccsds_len,
        )
    }

    pub fn new_no_app_data(
        sp_header: &mut SpHeader,
        sec_header: PusTcSecondaryHeader,
        set_ccsds_len: bool,
    ) -> Self {
        Self::new(sp_header, sec_header, &[], set_ccsds_len)
    }

    pub fn sp_header(&self) -> &SpHeader {
        &self.sp_header
    }

    pub fn set_ack_field(&mut self, ack: u8) -> bool {
        if ack > 0b1111 {
            return false;
        }
        self.sec_header.ack = ack & 0b1111;
        true
    }

    pub fn set_source_id(&mut self, source_id: u16) {
        self.sec_header.source_id = source_id;
    }

    sp_header_impls!();

    /// Calculate the CCSDS space packet data length field and sets it
    /// This is called automatically if the `set_ccsds_len` argument in the [PusTc::new] call was
    /// used.
    /// If this was not done or the application data is set or changed after construction,
    /// this function needs to be called to ensure that the data length field of the CCSDS header
    /// is set correctly.
    pub fn update_ccsds_data_len(&mut self) {
        self.sp_header.data_len =
            self.len_written() as u16 - size_of::<crate::zc::SpHeader>() as u16 - 1;
    }

    /// This function should be called before the TC packet is serialized if
    /// [PusTc::calc_crc_on_serialization] is set to False. It will calculate and cache the CRC16.
    pub fn calc_own_crc16(&self) -> u16 {
        let mut digest = CRC_CCITT_FALSE.digest();
        let sph_zc = crate::zc::SpHeader::from(self.sp_header);
        digest.update(sph_zc.as_bytes());
        let pus_tc_header = zc::PusTcSecondaryHeader::try_from(self.sec_header).unwrap();
        digest.update(pus_tc_header.as_bytes());
        digest.update(self.app_data);
        digest.finalize()
    }

    #[cfg(feature = "alloc")]
<<<<<<< HEAD
    pub fn append_to_vec(&self, vec: &mut Vec<u8>) -> usize {
=======
    pub fn append_to_vec(&self, vec: &mut Vec<u8>) -> Result<usize, PusError> {
>>>>>>> fb71185b
        let sph_zc = crate::zc::SpHeader::from(self.sp_header);
        let mut appended_len = PUS_TC_MIN_LEN_WITHOUT_APP_DATA;
        appended_len += self.app_data.len();
        let start_idx = vec.len();
        vec.extend_from_slice(sph_zc.as_bytes());
        // The PUS version is hardcoded to PUS C
        let pus_tc_header = zc::PusTcSecondaryHeader::try_from(self.sec_header).unwrap();
        vec.extend_from_slice(pus_tc_header.as_bytes());
        vec.extend_from_slice(self.app_data);
        let mut digest = CRC_CCITT_FALSE.digest();
        digest.update(&vec[start_idx..start_idx + appended_len - 2]);
        vec.extend_from_slice(&digest.finalize().to_be_bytes());
        appended_len
    }
}

impl WritablePusPacket for PusTcCreator<'_> {
    fn len_written(&self) -> usize {
        PUS_TC_MIN_LEN_WITHOUT_APP_DATA + self.app_data.len()
    }

    /// Write the raw PUS byte representation to a provided buffer.
    fn write_to_bytes(&self, slice: &mut [u8]) -> Result<usize, PusError> {
        let mut curr_idx = 0;
        let tc_header_len = size_of::<zc::PusTcSecondaryHeader>();
        let total_size = self.len_written();
        if total_size > slice.len() {
            return Err(ByteConversionError::ToSliceTooSmall {
                found: slice.len(),
                expected: total_size,
            }
            .into());
        }
        self.sp_header.write_to_be_bytes(slice)?;
        curr_idx += CCSDS_HEADER_LEN;
        let sec_header = zc::PusTcSecondaryHeader::try_from(self.sec_header).unwrap();
        sec_header
            .write_to_bytes(&mut slice[curr_idx..curr_idx + tc_header_len])
            .ok_or(ByteConversionError::ZeroCopyToError)?;

        curr_idx += tc_header_len;
        slice[curr_idx..curr_idx + self.app_data.len()].copy_from_slice(self.app_data);
        curr_idx += self.app_data.len();
        let mut digest = CRC_CCITT_FALSE.digest();
        digest.update(&slice[0..curr_idx]);
        slice[curr_idx..curr_idx + 2].copy_from_slice(&digest.finalize().to_be_bytes());
        curr_idx += 2;
        Ok(curr_idx)
    }
}

impl CcsdsPacket for PusTcCreator<'_> {
    ccsds_impl!();
}

impl PusPacket for PusTcCreator<'_> {
    delegate!(to self.sec_header {
        fn pus_version(&self) -> PusVersion;
        fn service(&self) -> u8;
        fn subservice(&self) -> u8;
    });

    fn user_data(&self) -> &[u8] {
        self.app_data
    }

    fn crc16(&self) -> Option<u16> {
        Some(self.calc_own_crc16())
    }
}

impl GenericPusTcSecondaryHeader for PusTcCreator<'_> {
    delegate!(to self.sec_header {
        fn pus_version(&self) -> PusVersion;
        fn service(&self) -> u8;
        fn subservice(&self) -> u8;
        fn source_id(&self) -> u16;
        fn ack_flags(&self) -> u8;
    });
}

impl IsPusTelecommand for PusTcCreator<'_> {}

/// This class can be used to read a PUS TC telecommand from raw memory.
///
/// This class also derives the [serde::Serialize] and [serde::Deserialize] trait if the
/// [serde] feature is used, which allows to send around TC packets in a raw byte format using a
/// serde provider like [postcard](https://docs.rs/postcard/latest/postcard/).
///
/// There is no spare bytes support yet.
///
/// # Lifetimes
///
/// * `'raw_data` - Lifetime of the provided raw slice.
#[derive(Eq, Copy, Clone, Debug)]
#[cfg_attr(feature = "serde", derive(Serialize, Deserialize))]
pub struct PusTcReader<'raw_data> {
    #[cfg_attr(feature = "serde", serde(skip))]
    raw_data: &'raw_data [u8],
    sp_header: SpHeader,
    sec_header: PusTcSecondaryHeader,
    app_data: &'raw_data [u8],
    crc16: u16,
}

impl<'raw_data> PusTcReader<'raw_data> {
    /// Create a [PusTcReader] instance from a raw slice. On success, it returns a tuple containing
    /// the instance and the found byte length of the packet. This function also performs a CRC
    /// check and will return an appropriate [PusError] if the check fails.
    pub fn new(slice: &'raw_data [u8]) -> Result<(Self, usize), PusError> {
        let raw_data_len = slice.len();
        if raw_data_len < PUS_TC_MIN_LEN_WITHOUT_APP_DATA {
            return Err(ByteConversionError::FromSliceTooSmall {
                found: raw_data_len,
                expected: PUS_TC_MIN_LEN_WITHOUT_APP_DATA,
            }
            .into());
        }
        let mut current_idx = 0;
        let (sp_header, _) = SpHeader::from_be_bytes(&slice[0..CCSDS_HEADER_LEN])?;
        current_idx += CCSDS_HEADER_LEN;
        let total_len = sp_header.total_len();
        if raw_data_len < total_len {
            return Err(ByteConversionError::FromSliceTooSmall {
                found: raw_data_len,
                expected: total_len,
            }
            .into());
        }
        if total_len < PUS_TC_MIN_LEN_WITHOUT_APP_DATA {
            return Err(ByteConversionError::FromSliceTooSmall {
                found: total_len,
                expected: PUS_TC_MIN_LEN_WITHOUT_APP_DATA,
            }
            .into());
        }
        let sec_header = zc::PusTcSecondaryHeader::from_bytes(
            &slice[current_idx..current_idx + PUC_TC_SECONDARY_HEADER_LEN],
        )
        .ok_or(ByteConversionError::ZeroCopyFromError)?;
        current_idx += PUC_TC_SECONDARY_HEADER_LEN;
        let raw_data = &slice[0..total_len];
        let pus_tc = Self {
            sp_header,
            sec_header: PusTcSecondaryHeader::try_from(sec_header).unwrap(),
            raw_data,
            app_data: user_data_from_raw(current_idx, total_len, slice)?,
            crc16: crc_from_raw_data(raw_data)?,
        };
        verify_crc16_ccitt_false_from_raw_to_pus_error(raw_data, pus_tc.crc16)?;
        Ok((pus_tc, total_len))
    }

    pub fn app_data(&self) -> &[u8] {
        self.user_data()
    }

    pub fn raw_data(&self) -> &[u8] {
        self.raw_data
    }

    pub fn len_packed(&self) -> usize {
        self.sp_header.total_len()
    }

    pub fn sp_header(&self) -> &SpHeader {
        &self.sp_header
    }
}

impl PartialEq for PusTcReader<'_> {
    fn eq(&self, other: &Self) -> bool {
        self.raw_data == other.raw_data
    }
}

impl CcsdsPacket for PusTcReader<'_> {
    ccsds_impl!();
}

impl PusPacket for PusTcReader<'_> {
    delegate!(to self.sec_header {
        fn pus_version(&self) -> PusVersion;
        fn service(&self) -> u8;
        fn subservice(&self) -> u8;
    });

    fn user_data(&self) -> &[u8] {
        self.app_data
    }

    fn crc16(&self) -> Option<u16> {
        Some(self.crc16)
    }
}

impl GenericPusTcSecondaryHeader for PusTcReader<'_> {
    delegate!(to self.sec_header {
        fn pus_version(&self) -> PusVersion;
        fn service(&self) -> u8;
        fn subservice(&self) -> u8;
        fn source_id(&self) -> u16;
        fn ack_flags(&self) -> u8;
    });
}

impl IsPusTelecommand for PusTcReader<'_> {}

impl PartialEq<PusTcCreator<'_>> for PusTcReader<'_> {
    fn eq(&self, other: &PusTcCreator) -> bool {
        self.sp_header == other.sp_header
            && self.sec_header == other.sec_header
            && self.app_data == other.app_data
    }
}

impl PartialEq<PusTcReader<'_>> for PusTcCreator<'_> {
    fn eq(&self, other: &PusTcReader) -> bool {
        self.sp_header == other.sp_header
            && self.sec_header == other.sec_header
            && self.app_data == other.app_data
    }
}

#[cfg(all(test, feature = "std"))]
mod tests {
    use std::error::Error;

    use super::*;
    use crate::ecss::PusVersion::PusC;
    use crate::ecss::{PusError, PusPacket, WritablePusPacket};
    use crate::{ByteConversionError, SpHeader};
    use crate::{CcsdsPacket, SequenceFlags};
    use alloc::string::ToString;
    use alloc::vec::Vec;
    #[cfg(feature = "serde")]
    use postcard::{from_bytes, to_allocvec};

    fn base_ping_tc_full_ctor() -> PusTcCreator<'static> {
        let mut sph = SpHeader::tc_unseg(0x02, 0x34, 0).unwrap();
        let tc_header = PusTcSecondaryHeader::new_simple(17, 1);
        PusTcCreator::new_no_app_data(&mut sph, tc_header, true)
    }

    fn base_ping_tc_simple_ctor() -> PusTcCreator<'static> {
        let mut sph = SpHeader::tc_unseg(0x02, 0x34, 0).unwrap();
        PusTcCreator::new_simple(&mut sph, 17, 1, None, true)
    }

    fn base_ping_tc_simple_ctor_with_app_data(app_data: &'static [u8]) -> PusTcCreator<'static> {
        let mut sph = SpHeader::tc_unseg(0x02, 0x34, 0).unwrap();
        PusTcCreator::new_simple(&mut sph, 17, 1, Some(app_data), true)
    }

    #[test]
    fn test_tc_fields() {
        let pus_tc = base_ping_tc_full_ctor();
        verify_test_tc(&pus_tc, false, 13);
    }

    #[test]
    fn test_serialization() {
        let pus_tc = base_ping_tc_simple_ctor();
        let mut test_buf: [u8; 32] = [0; 32];
        let size = pus_tc
            .write_to_bytes(test_buf.as_mut_slice())
            .expect("Error writing TC to buffer");
        assert_eq!(size, 13);
        assert_eq!(
            pus_tc.crc16().unwrap(),
            u16::from_be_bytes(test_buf[size - 2..size].try_into().unwrap())
        );
    }

    #[test]
    fn test_deserialization() {
        let pus_tc = base_ping_tc_simple_ctor();
        let mut test_buf: [u8; 32] = [0; 32];
        let size = pus_tc
            .write_to_bytes(test_buf.as_mut_slice())
            .expect("Error writing TC to buffer");
        assert_eq!(size, 13);
        let (tc_from_raw, size) =
            PusTcReader::new(&test_buf).expect("Creating PUS TC struct from raw buffer failed");
        assert_eq!(size, 13);
        verify_test_tc_with_reader(&tc_from_raw, false, 13);
        assert!(tc_from_raw.user_data().is_empty());
        verify_test_tc_raw(&test_buf);
        verify_crc_no_app_data(&test_buf);
    }

    #[test]
    fn test_writing_into_vec() {
        let pus_tc = base_ping_tc_simple_ctor();
        let tc_vec = pus_tc.to_vec().expect("Error writing TC to buffer");
        assert_eq!(tc_vec.len(), 13);
        let (tc_from_raw, size) = PusTcReader::new(tc_vec.as_slice())
            .expect("Creating PUS TC struct from raw buffer failed");
        assert_eq!(size, 13);
        verify_test_tc_with_reader(&tc_from_raw, false, 13);
        assert!(tc_from_raw.user_data().is_empty());
        verify_test_tc_raw(&tc_vec);
        verify_crc_no_app_data(&tc_vec);
    }

    #[test]
    fn test_update_func() {
        let mut sph = SpHeader::tc_unseg(0x02, 0x34, 0).unwrap();
        let mut tc = PusTcCreator::new_simple(&mut sph, 17, 1, None, false);
        assert_eq!(tc.data_len(), 0);
        tc.update_ccsds_data_len();
        assert_eq!(tc.data_len(), 6);
    }
    #[test]
    fn test_deserialization_with_app_data() {
        let pus_tc = base_ping_tc_simple_ctor_with_app_data(&[1, 2, 3]);
        let mut test_buf: [u8; 32] = [0; 32];
        let size = pus_tc
            .write_to_bytes(test_buf.as_mut_slice())
            .expect("Error writing TC to buffer");
        assert_eq!(size, 16);
        let (tc_from_raw, size) =
            PusTcReader::new(&test_buf).expect("Creating PUS TC struct from raw buffer failed");
        assert_eq!(size, 16);
        verify_test_tc_with_reader(&tc_from_raw, true, 16);
        let user_data = tc_from_raw.user_data();
        assert_eq!(tc_from_raw.user_data(), tc_from_raw.app_data());
        assert_eq!(tc_from_raw.raw_data(), &test_buf[..size]);
        assert_eq!(
            tc_from_raw.crc16().unwrap(),
            u16::from_be_bytes(test_buf[size - 2..size].try_into().unwrap())
        );
        assert_eq!(user_data[0], 1);
        assert_eq!(user_data[1], 2);
        assert_eq!(user_data[2], 3);
    }

    #[test]
    fn test_reader_eq() {
        let pus_tc = base_ping_tc_simple_ctor_with_app_data(&[1, 2, 3]);
        let mut test_buf: [u8; 32] = [0; 32];
        pus_tc
            .write_to_bytes(test_buf.as_mut_slice())
            .expect("Error writing TC to buffer");
        let (tc_from_raw_0, _) =
            PusTcReader::new(&test_buf).expect("Creating PUS TC struct from raw buffer failed");
        let (tc_from_raw_1, _) =
            PusTcReader::new(&test_buf).expect("Creating PUS TC struct from raw buffer failed");
        assert_eq!(tc_from_raw_0, tc_from_raw_1);
    }

    #[test]
    fn test_vec_ser_deser() {
        let pus_tc = base_ping_tc_simple_ctor();
        let mut test_vec = Vec::new();
        let size = pus_tc.append_to_vec(&mut test_vec);
        assert_eq!(size, 13);
        verify_test_tc_raw(&test_vec.as_slice());
        verify_crc_no_app_data(&test_vec.as_slice());
    }

    #[test]
    fn test_incorrect_crc() {
        let pus_tc = base_ping_tc_simple_ctor();
        let mut test_buf: [u8; 32] = [0; 32];
        pus_tc
            .write_to_bytes(test_buf.as_mut_slice())
            .expect("Error writing TC to buffer");
        test_buf[12] = 0;
        test_buf[11] = 0;
        let res = PusTcReader::new(&test_buf);
        assert!(res.is_err());
        let err = res.unwrap_err();
        if let PusError::ChecksumFailure(crc) = err {
            assert_eq!(crc, 0);
            assert_eq!(
                err.to_string(),
                "checksum verification for crc16 0x0000 failed"
            );
        } else {
            panic!("unexpected error {err}");
        }
    }

    #[test]
    fn test_manual_crc_calculation() {
        let pus_tc = base_ping_tc_simple_ctor();
        let mut test_buf: [u8; 32] = [0; 32];
        pus_tc.calc_own_crc16();
        pus_tc
            .write_to_bytes(test_buf.as_mut_slice())
            .expect("Error writing TC to buffer");
        verify_test_tc_raw(&test_buf);
        verify_crc_no_app_data(&test_buf);
    }

    #[test]
    fn test_with_application_data_vec() {
        let pus_tc = base_ping_tc_simple_ctor_with_app_data(&[1, 2, 3]);
        verify_test_tc(&pus_tc, true, 16);
        let mut test_vec = Vec::new();
        let size = pus_tc.append_to_vec(&mut test_vec);
        assert_eq!(test_vec[11], 1);
        assert_eq!(test_vec[12], 2);
        assert_eq!(test_vec[13], 3);
        assert_eq!(size, 16);
    }

    #[test]
    fn test_write_buf_too_small() {
        let pus_tc = base_ping_tc_simple_ctor();
        let mut test_buf = [0; 12];
        let res = pus_tc.write_to_bytes(test_buf.as_mut_slice());
        assert!(res.is_err());
        let err = res.unwrap_err();
        if let PusError::ByteConversion(e) = err {
            assert_eq!(
                e,
                ByteConversionError::ToSliceTooSmall {
                    found: 12,
                    expected: 13
                }
            );
            assert_eq!(
                err.to_string(),
                "pus error: target slice with size 12 is too small, expected size of at least 13"
            );
            assert_eq!(err.source().unwrap().to_string(), e.to_string());
        } else {
            panic!("unexpected error {err}");
        }
    }

    #[test]
    fn test_with_application_data_buf() {
        let pus_tc = base_ping_tc_simple_ctor_with_app_data(&[1, 2, 3]);
        verify_test_tc(&pus_tc, true, 16);
        let mut test_buf: [u8; 32] = [0; 32];
        let size = pus_tc
            .write_to_bytes(test_buf.as_mut_slice())
            .expect("Error writing TC to buffer");
        assert_eq!(test_buf[11], 1);
        assert_eq!(test_buf[12], 2);
        assert_eq!(test_buf[13], 3);
        assert_eq!(size, 16);
    }

    #[test]
    fn test_custom_setters() {
        let mut pus_tc = base_ping_tc_simple_ctor();
        let mut test_buf: [u8; 32] = [0; 32];
        pus_tc.set_apid(0x7ff);
        pus_tc.set_seq_count(0x3fff);
        pus_tc.set_ack_field(0b11);
        pus_tc.set_source_id(0xffff);
        pus_tc.set_seq_flags(SequenceFlags::Unsegmented);
        assert_eq!(pus_tc.source_id(), 0xffff);
        assert_eq!(pus_tc.seq_count(), 0x3fff);
        assert_eq!(pus_tc.ack_flags(), 0b11);
        assert_eq!(pus_tc.apid(), 0x7ff);
        assert_eq!(pus_tc.sequence_flags(), SequenceFlags::Unsegmented);
        pus_tc.calc_own_crc16();
        pus_tc
            .write_to_bytes(test_buf.as_mut_slice())
            .expect("Error writing TC to buffer");
        assert_eq!(test_buf[0], 0x1f);
        assert_eq!(test_buf[1], 0xff);
        assert_eq!(test_buf[2], 0xff);
        assert_eq!(test_buf[3], 0xff);
        assert_eq!(test_buf[6], 0x23);
        // Source ID 0
        assert_eq!(test_buf[9], 0xff);
        assert_eq!(test_buf[10], 0xff);
    }

    fn verify_test_tc(tc: &PusTcCreator, has_user_data: bool, exp_full_len: usize) {
        verify_test_tc_generic(tc);
        if !has_user_data {
            assert!(tc.user_data().is_empty());
        }
        let mut comp_header = SpHeader::tc_unseg(0x02, 0x34, exp_full_len as u16 - 7).unwrap();
        comp_header.set_sec_header_flag();
        assert_eq!(*tc.sp_header(), comp_header);
    }

    fn verify_test_tc_with_reader(tc: &PusTcReader, has_user_data: bool, exp_full_len: usize) {
        verify_test_tc_generic(tc);
        if !has_user_data {
            assert!(tc.user_data().is_empty());
        }
        assert_eq!(tc.len_packed(), exp_full_len);
        let mut comp_header = SpHeader::tc_unseg(0x02, 0x34, exp_full_len as u16 - 7).unwrap();
        comp_header.set_sec_header_flag();
        assert_eq!(*tc.sp_header(), comp_header);
    }

    fn verify_test_tc_generic(tc: &(impl CcsdsPacket + PusPacket + GenericPusTcSecondaryHeader)) {
        assert_eq!(PusPacket::service(tc), 17);
        assert_eq!(GenericPusTcSecondaryHeader::service(tc), 17);
        assert_eq!(PusPacket::subservice(tc), 1);
        assert_eq!(GenericPusTcSecondaryHeader::subservice(tc), 1);
        assert!(tc.sec_header_flag());
        assert_eq!(PusPacket::pus_version(tc), PusC);
        assert_eq!(tc.seq_count(), 0x34);
        assert_eq!(tc.source_id(), 0);
        assert_eq!(tc.apid(), 0x02);
        assert_eq!(tc.ack_flags(), ACK_ALL);
        assert_eq!(PusPacket::pus_version(tc), PusVersion::PusC);
        assert_eq!(
            GenericPusTcSecondaryHeader::pus_version(tc),
            PusVersion::PusC
        );
    }
    fn verify_test_tc_raw(slice: &impl AsRef<[u8]>) {
        // Reference comparison implementation:
        // https://github.com/us-irs/py-spacepackets/blob/v0.13.0/tests/ecss/test_pus_tc.py
        let slice = slice.as_ref();
        // 0x1801 is the generic
        assert_eq!(slice[0], 0x18);
        // APID is 0x01
        assert_eq!(slice[1], 0x02);
        // Unsegmented packets
        assert_eq!(slice[2], 0xc0);
        // Sequence count 0x34
        assert_eq!(slice[3], 0x34);
        assert_eq!(slice[4], 0x00);
        // Space data length of 6 equals total packet length of 13
        assert_eq!(slice[5], 0x06);
        // PUS Version C 0b0010 and ACK flags 0b1111
        assert_eq!(slice[6], 0x2f);
        // Service 17
        assert_eq!(slice[7], 0x11);
        // Subservice 1
        assert_eq!(slice[8], 0x01);
        // Source ID 0
        assert_eq!(slice[9], 0x00);
        assert_eq!(slice[10], 0x00);
    }

    fn verify_crc_no_app_data(slice: &impl AsRef<[u8]>) {
        // Reference comparison implementation:
        // https://github.com/us-irs/py-spacepackets/blob/v0.13.0/tests/ecss/test_pus_tc.py
        let slice = slice.as_ref();
        assert_eq!(slice[11], 0xee);
        assert_eq!(slice[12], 0x63);
    }

    #[test]
    fn partial_eq_pus_tc() {
        // new vs new simple
        let pus_tc_1 = base_ping_tc_simple_ctor();
        let pus_tc_2 = base_ping_tc_full_ctor();
        assert_eq!(pus_tc_1, pus_tc_2);
    }

    #[test]
    fn partial_eq_serialized_vs_derialized() {
        let pus_tc = base_ping_tc_simple_ctor();
        let mut buf = [0; 32];
        pus_tc.write_to_bytes(&mut buf).unwrap();
        assert_eq!(pus_tc, PusTcReader::new(&buf).unwrap().0);
        assert_eq!(PusTcReader::new(&buf).unwrap().0, pus_tc);
    }

    #[test]
    fn test_ack_opts_from_raw() {
        let ack_opts_raw = AckOpts::Start as u8;
        let ack_opts = AckOpts::try_from(ack_opts_raw).unwrap();
        assert_eq!(ack_opts, AckOpts::Start);
    }

    #[test]
    fn test_reader_buf_too_small() {
        let app_data = &[1, 2, 3, 4];
        let pus_tc = base_ping_tc_simple_ctor_with_app_data(app_data);
        let mut buf = [0; 32];
        let written_len = pus_tc.write_to_bytes(&mut buf).unwrap();
        let error = PusTcReader::new(&buf[0..PUS_TC_MIN_LEN_WITHOUT_APP_DATA + 1]);
        assert!(error.is_err());
        let error = error.unwrap_err();
        if let PusError::ByteConversion(ByteConversionError::FromSliceTooSmall {
            found,
            expected,
        }) = error
        {
            assert_eq!(found, PUS_TC_MIN_LEN_WITHOUT_APP_DATA + 1);
            assert_eq!(expected, written_len);
        } else {
            panic!("unexpected error {error}")
        }
    }

    #[test]
    fn test_reader_input_too_small() {
        let buf: [u8; 5] = [0; 5];
        let error = PusTcReader::new(&buf);
        assert!(error.is_err());
        let error = error.unwrap_err();
        if let PusError::ByteConversion(ByteConversionError::FromSliceTooSmall {
            found,
            expected,
        }) = error
        {
            assert_eq!(found, 5);
            assert_eq!(expected, PUS_TC_MIN_LEN_WITHOUT_APP_DATA);
        } else {
            panic!("unexpected error {error}")
        }
    }

    #[test]
    #[cfg(feature = "serde")]
    fn test_serialization_tc_serde() {
        let pus_tc = base_ping_tc_simple_ctor();
        let output = to_allocvec(&pus_tc).unwrap();
        let output_converted_back: PusTcCreator = from_bytes(&output).unwrap();
        assert_eq!(output_converted_back, pus_tc);
    }
}<|MERGE_RESOLUTION|>--- conflicted
+++ resolved
@@ -653,11 +653,7 @@
     }
 
     #[cfg(feature = "alloc")]
-<<<<<<< HEAD
     pub fn append_to_vec(&self, vec: &mut Vec<u8>) -> usize {
-=======
-    pub fn append_to_vec(&self, vec: &mut Vec<u8>) -> Result<usize, PusError> {
->>>>>>> fb71185b
         let sph_zc = crate::zc::SpHeader::from(self.sp_header);
         let mut appended_len = PUS_TC_MIN_LEN_WITHOUT_APP_DATA;
         appended_len += self.app_data.len();
