//! CFDP Packet Data Unit (PDU) support.
use crate::cfdp::*;
use crate::util::{UnsignedByteField, UnsignedByteFieldU8, UnsignedEnum};
use crate::CRC_CCITT_FALSE;
use crate::{ByteConversionError, SizeMissmatch};
use core::fmt::{Display, Formatter};
#[cfg(feature = "std")]
use std::error::Error;

pub mod eof;
pub mod file_data;
pub mod finished;
pub mod metadata;

#[derive(Debug, Copy, Clone, PartialEq, Eq, TryFromPrimitive, IntoPrimitive)]
#[cfg_attr(feature = "serde", derive(Serialize, Deserialize))]
#[repr(u8)]
pub enum FileDirectiveType {
    EofPdu = 0x04,
    FinishedPdu = 0x05,
    AckPdu = 0x06,
    MetadataPdu = 0x07,
    NakPdu = 0x08,
    PromptPdu = 0x09,
    KeepAlivePdu = 0x0c,
}

#[derive(Debug, Copy, Clone, PartialEq, Eq)]
#[cfg_attr(feature = "serde", derive(Serialize, Deserialize))]
pub enum PduError {
    ByteConversionError(ByteConversionError),
    /// Found version ID invalid, not equal to [CFDP_VERSION_2].
    CfdpVersionMissmatch(u8),
    /// Invalid length for the entity ID detected. Only the values 1, 2, 4 and 8 are supported.
    InvalidEntityLen(u8),
    /// Invalid length for the entity ID detected. Only the values 1, 2, 4 and 8 are supported.
    InvalidTransactionSeqNumLen(u8),
    /// The first entry will be the source entity ID length, the second one the destination entity
    /// ID length.
    SourceDestIdLenMissmatch((usize, usize)),
    /// The first tuple entry will be the found directive type, the second entry the expected entry
    /// type.
    WrongDirectiveType((FileDirectiveType, FileDirectiveType)),
    /// The directive type field contained a value not in the range of permitted values.
    /// The first tuple entry will be the found raw number, the second entry the expected entry
    /// type.
    InvalidDirectiveType((u8, FileDirectiveType)),
    /// Invalid condition code. Contains the raw detected value.
    InvalidConditionCode(u8),
    /// Invalid checksum type which is not part of the checksums listed in the
    /// [SANA Checksum Types registry](https://sanaregistry.org/r/checksum_identifiers/).
    InvalidChecksumType(u8),
    FileSizeTooLarge(u64),
    /// If the CRC flag for a PDU is enabled and the checksum check fails. Contains raw 16-bit CRC.
    ChecksumError(u16),
    /// Generic error for invalid PDU formats.
    FormatError,
    /// Error handling a TLV field.
    TlvLvError(TlvLvError),
}

impl Display for PduError {
    fn fmt(&self, f: &mut Formatter<'_>) -> core::fmt::Result {
        match self {
            PduError::InvalidEntityLen(raw_id) => {
                write!(
                    f,
                    "Invalid PDU entity ID length {raw_id}, only [1, 2, 4, 8] are allowed"
                )
            }
            PduError::InvalidTransactionSeqNumLen(raw_id) => {
                write!(
                    f,
                    "invalid PDUtransaction seq num length {raw_id}, only [1, 2, 4, 8] are allowed"
                )
            }
            PduError::CfdpVersionMissmatch(raw) => {
                write!(
                    f,
                    "cfdp version missmatch, found {raw}, expected {CFDP_VERSION_2}"
                )
            }
            PduError::SourceDestIdLenMissmatch((src_len, dest_len)) => {
                write!(
                    f,
                    "missmatch of PDU source length {src_len} and destination length {dest_len}"
                )
            }
            PduError::ByteConversionError(e) => {
                write!(f, "{}", e)
            }
            PduError::FileSizeTooLarge(value) => {
                write!(f, "file size value {value} exceeds allowed 32 bit width")
            }
            PduError::WrongDirectiveType((found, expected)) => {
                write!(f, "found directive type {found:?}, expected {expected:?}")
            }
            PduError::InvalidConditionCode(raw_code) => {
                write!(f, "found invalid condition code with raw value {raw_code}")
            }
            PduError::InvalidDirectiveType((found, expected)) => {
                write!(
                    f,
                    "invalid directive type value {found}, expected {expected:?} ({})",
                    *expected as u8
                )
            }
            PduError::InvalidChecksumType(checksum_type) => {
                write!(f, "invalid checksum type {checksum_type}")
            }
            PduError::ChecksumError(checksum) => {
                write!(f, "checksum error for CRC {checksum:#04x}")
            }
            PduError::TlvLvError(error) => {
                write!(f, "pdu tlv error: {error}")
            }
            PduError::FormatError => {
                write!(f, "generic PDU format error")
            }
        }
    }
}

#[cfg(feature = "std")]
impl Error for PduError {
    fn source(&self) -> Option<&(dyn Error + 'static)> {
        match self {
            PduError::ByteConversionError(e) => Some(e),
            PduError::TlvLvError(e) => Some(e),
            _ => None,
        }
    }
}

impl From<ByteConversionError> for PduError {
    fn from(value: ByteConversionError) -> Self {
        Self::ByteConversionError(value)
    }
}

impl From<TlvLvError> for PduError {
    fn from(e: TlvLvError) -> Self {
        Self::TlvLvError(e)
    }
}

/// Common configuration fields for a PDU.
#[derive(Debug, Copy, Clone, PartialEq, Eq)]
#[cfg_attr(feature = "serde", derive(Serialize, Deserialize))]
pub struct CommonPduConfig {
    source_entity_id: UnsignedByteField,
    dest_entity_id: UnsignedByteField,
    pub transaction_seq_num: UnsignedByteField,
    pub trans_mode: TransmissionMode,
    pub file_flag: LargeFileFlag,
    pub crc_flag: CrcFlag,
    pub direction: Direction,
}

// TODO: Builder pattern might be applicable here..
impl CommonPduConfig {
    pub fn new(
        source_id: impl Into<UnsignedByteField>,
        dest_id: impl Into<UnsignedByteField>,
        transaction_seq_num: impl Into<UnsignedByteField>,
        trans_mode: TransmissionMode,
        file_flag: LargeFileFlag,
        crc_flag: CrcFlag,
        direction: Direction,
    ) -> Result<Self, PduError> {
        let (source_id, dest_id) = Self::source_dest_id_check(source_id, dest_id)?;
        let transaction_seq_num = transaction_seq_num.into();
        if transaction_seq_num.size() != 1
            && transaction_seq_num.size() != 2
            && transaction_seq_num.size() != 4
            && transaction_seq_num.size() != 8
        {
            return Err(PduError::InvalidTransactionSeqNumLen(
                transaction_seq_num.size() as u8,
            ));
        }
        Ok(Self {
            source_entity_id: source_id,
            dest_entity_id: dest_id,
            transaction_seq_num,
            trans_mode,
            file_flag,
            crc_flag,
            direction,
        })
    }

    pub fn new_with_byte_fields(
        source_id: impl Into<UnsignedByteField>,
        dest_id: impl Into<UnsignedByteField>,
        transaction_seq_num: impl Into<UnsignedByteField>,
    ) -> Result<Self, PduError> {
        Self::new(
            source_id,
            dest_id,
            transaction_seq_num,
            TransmissionMode::Acknowledged,
            LargeFileFlag::Normal,
            CrcFlag::NoCrc,
            Direction::TowardsReceiver,
        )
    }

    pub fn source_id(&self) -> UnsignedByteField {
        self.source_entity_id
    }

    fn source_dest_id_check(
        source_id: impl Into<UnsignedByteField>,
        dest_id: impl Into<UnsignedByteField>,
    ) -> Result<(UnsignedByteField, UnsignedByteField), PduError> {
        let source_id = source_id.into();
        let dest_id = dest_id.into();
        if source_id.size() != dest_id.size() {
            return Err(PduError::SourceDestIdLenMissmatch((
                source_id.size(),
                dest_id.size(),
            )));
        }
        if source_id.size() != 1
            && source_id.size() != 2
            && source_id.size() != 4
            && source_id.size() != 8
        {
            return Err(PduError::InvalidEntityLen(source_id.size() as u8));
        }
        Ok((source_id, dest_id))
    }

    pub fn set_source_and_dest_id(
        &mut self,
        source_id: impl Into<UnsignedByteField>,
        dest_id: impl Into<UnsignedByteField>,
    ) -> Result<(), PduError> {
        let (source_id, dest_id) = Self::source_dest_id_check(source_id, dest_id)?;
        self.source_entity_id = source_id;
        self.dest_entity_id = dest_id;
        Ok(())
    }

    pub fn dest_id(&self) -> UnsignedByteField {
        self.dest_entity_id
    }
}

impl Default for CommonPduConfig {
    /// The defaults for the source ID, destination ID and the transaction sequence number is the
    /// [UnsignedByteFieldU8] with an intitial value of 0
    fn default() -> Self {
        // The new function can not fail for these input parameters.
        Self::new(
            UnsignedByteFieldU8::new(0),
            UnsignedByteFieldU8::new(0),
            UnsignedByteFieldU8::new(0),
            TransmissionMode::Acknowledged,
            LargeFileFlag::Normal,
            CrcFlag::NoCrc,
            Direction::TowardsReceiver,
        )
        .unwrap()
    }
}

pub const FIXED_HEADER_LEN: usize = 4;

/// Abstraction for the PDU header common to all CFDP PDUs.
///
/// For detailed information, refer to chapter 5.1 of the CFDP standard.
#[derive(Debug, Copy, Clone, PartialEq, Eq)]
#[cfg_attr(feature = "serde", derive(Serialize, Deserialize))]
pub struct PduHeader {
    pdu_type: PduType,
    pdu_conf: CommonPduConfig,
    seg_metadata_flag: SegmentMetadataFlag,
    seg_ctrl: SegmentationControl,
    pdu_datafield_len: u16,
}

impl PduHeader {
    pub fn new_for_file_data(
        pdu_conf: CommonPduConfig,
        pdu_datafield_len: u16,
        seg_metadata_flag: SegmentMetadataFlag,
        seg_ctrl: SegmentationControl,
    ) -> Self {
        Self::new_generic(
            PduType::FileData,
            pdu_conf,
            pdu_datafield_len,
            seg_metadata_flag,
            seg_ctrl,
        )
    }

    pub fn new_for_file_data_default(pdu_conf: CommonPduConfig, pdu_datafield_len: u16) -> Self {
        Self::new_generic(
            PduType::FileData,
            pdu_conf,
            pdu_datafield_len,
            SegmentMetadataFlag::NotPresent,
            SegmentationControl::NoRecordBoundaryPreservation,
        )
    }
    pub fn new_no_file_data(pdu_conf: CommonPduConfig, pdu_datafield_len: u16) -> Self {
        Self::new_generic(
            PduType::FileDirective,
            pdu_conf,
            pdu_datafield_len,
            SegmentMetadataFlag::NotPresent,
            SegmentationControl::NoRecordBoundaryPreservation,
        )
    }

    pub fn new_generic(
        pdu_type: PduType,
        pdu_conf: CommonPduConfig,
        pdu_datafield_len: u16,
        seg_metadata_flag: SegmentMetadataFlag,
        seg_ctrl: SegmentationControl,
    ) -> Self {
        Self {
            pdu_type,
            pdu_conf,
            seg_metadata_flag,
            seg_ctrl,
            pdu_datafield_len,
        }
    }

    /// Returns only the length of the PDU header when written to a raw buffer.
    pub fn header_len(&self) -> usize {
        FIXED_HEADER_LEN
            + self.pdu_conf.source_entity_id.size()
            + self.pdu_conf.transaction_seq_num.size()
            + self.pdu_conf.dest_entity_id.size()
    }

    /// Returns the full length of the PDU when written to a raw buffer, which is the header length
    /// plus the PDU datafield length.
    pub fn pdu_len(&self) -> usize {
        self.header_len() + self.pdu_datafield_len as usize
    }

    pub fn write_to_bytes(&self, buf: &mut [u8]) -> Result<usize, PduError> {
        // Internal note: There is currently no way to pass a PDU configuration like this, but
        // this check is still kept for defensive programming.
        if self.pdu_conf.source_entity_id.size() != self.pdu_conf.dest_entity_id.size() {
            return Err(PduError::SourceDestIdLenMissmatch((
                self.pdu_conf.source_entity_id.size(),
                self.pdu_conf.dest_entity_id.size(),
            )));
        }
        if buf.len()
            < FIXED_HEADER_LEN
                + self.pdu_conf.source_entity_id.size()
                + self.pdu_conf.transaction_seq_num.size()
        {
            return Err(ByteConversionError::ToSliceTooSmall(SizeMissmatch {
                found: buf.len(),
                expected: FIXED_HEADER_LEN,
            })
            .into());
        }
        let mut current_idx = 0;
        buf[current_idx] = (CFDP_VERSION_2 << 5)
            | ((self.pdu_type as u8) << 4)
            | ((self.pdu_conf.direction as u8) << 3)
            | ((self.pdu_conf.trans_mode as u8) << 2)
            | ((self.pdu_conf.crc_flag as u8) << 1)
            | (self.pdu_conf.file_flag as u8);
        current_idx += 1;
        buf[current_idx..current_idx + 2].copy_from_slice(&self.pdu_datafield_len.to_be_bytes());
        current_idx += 2;
        buf[current_idx] = ((self.seg_ctrl as u8) << 7)
            | (((self.pdu_conf.source_entity_id.size() - 1) as u8) << 4)
            | ((self.seg_metadata_flag as u8) << 3)
            | ((self.pdu_conf.transaction_seq_num.size() - 1) as u8);
        current_idx += 1;
        self.pdu_conf.source_entity_id.write_to_be_bytes(
            &mut buf[current_idx..current_idx + self.pdu_conf.source_entity_id.size()],
        )?;
        current_idx += self.pdu_conf.source_entity_id.size();
        self.pdu_conf.transaction_seq_num.write_to_be_bytes(
            &mut buf[current_idx..current_idx + self.pdu_conf.transaction_seq_num.size()],
        )?;
        current_idx += self.pdu_conf.transaction_seq_num.size();
        self.pdu_conf.dest_entity_id.write_to_be_bytes(
            &mut buf[current_idx..current_idx + self.pdu_conf.dest_entity_id.size()],
        )?;
        current_idx += self.pdu_conf.dest_entity_id.size();
        Ok(current_idx)
    }

    /// This function first verifies that the buffer can hold the full length of the PDU parsed from
    /// the header. Then, it verifies the checksum as specified in the standard if the CRC flag
    /// of the PDU header is set.
    ///
    /// This function will return the PDU length excluding the 2 CRC bytes on success. If the CRC
    /// flag is not set, it will simply return the PDU length.
    pub fn verify_length_and_checksum(&self, buf: &[u8]) -> Result<usize, PduError> {
        if buf.len() < self.pdu_len() {
            return Err(ByteConversionError::FromSliceTooSmall(SizeMissmatch {
                found: buf.len(),
                expected: self.pdu_len(),
            })
            .into());
        }
        if self.pdu_conf.crc_flag == CrcFlag::WithCrc {
            let mut digest = CRC_CCITT_FALSE.digest();
            digest.update(&buf[..self.pdu_len()]);
            if digest.finalize() != 0 {
                return Err(PduError::ChecksumError(u16::from_be_bytes(
                    buf[self.pdu_len() - 2..self.pdu_len()].try_into().unwrap(),
                )));
            }
            return Ok(self.pdu_len() - 2);
        }
        Ok(self.pdu_len())
    }

    /// Please note that this function will not verify that the passed buffer can hold the full
    /// PDU length. This allows recovering the header portion even if the data field length is
    /// invalid. This function will also not do the CRC procedure specified in chapter 4.1.1
    /// and 4.1.2 because performing the CRC procedure requires the buffer to be large enough
    /// to hold the full PDU.
    ///
    /// Both functions can however be performed with the [Self::verify_length_and_checksum]
    /// function.
    pub fn from_bytes(buf: &[u8]) -> Result<(Self, usize), PduError> {
        if buf.len() < FIXED_HEADER_LEN {
            return Err(PduError::ByteConversionError(
                ByteConversionError::FromSliceTooSmall(SizeMissmatch {
                    found: buf.len(),
                    expected: FIXED_HEADER_LEN,
                }),
            ));
        }
        let cfdp_version_raw = (buf[0] >> 5) & 0b111;
        if cfdp_version_raw != CFDP_VERSION_2 {
            return Err(PduError::CfdpVersionMissmatch(cfdp_version_raw));
        }
        // unwrap for single bit fields: This operation will always succeed.
        let pdu_type = PduType::try_from((buf[0] >> 4) & 0b1).unwrap();
        let direction = Direction::try_from((buf[0] >> 3) & 0b1).unwrap();
        let trans_mode = TransmissionMode::try_from((buf[0] >> 2) & 0b1).unwrap();
        let crc_flag = CrcFlag::try_from((buf[0] >> 1) & 0b1).unwrap();
        let file_flag = LargeFileFlag::try_from(buf[0] & 0b1).unwrap();
        let pdu_datafield_len = u16::from_be_bytes(buf[1..3].try_into().unwrap());
        let seg_ctrl = SegmentationControl::try_from((buf[3] >> 7) & 0b1).unwrap();
        let expected_len_entity_ids = (((buf[3] >> 4) & 0b111) + 1) as usize;
        if (expected_len_entity_ids != 1)
            && (expected_len_entity_ids != 2)
            && (expected_len_entity_ids != 4)
            && (expected_len_entity_ids != 8)
        {
            return Err(PduError::InvalidEntityLen(expected_len_entity_ids as u8));
        }
        let seg_metadata_flag = SegmentMetadataFlag::try_from((buf[3] >> 3) & 0b1).unwrap();
        let expected_len_seq_num = ((buf[3] & 0b111) + 1) as usize;
        if (expected_len_seq_num != 1)
            && (expected_len_seq_num != 2)
            && (expected_len_seq_num != 4)
            && (expected_len_seq_num != 8)
        {
            return Err(PduError::InvalidTransactionSeqNumLen(
                expected_len_seq_num as u8,
            ));
        }
        if buf.len() < (4 + 2 * expected_len_entity_ids + expected_len_seq_num) {
            return Err(ByteConversionError::FromSliceTooSmall(SizeMissmatch {
                found: buf.len(),
                expected: 4 + 2 * expected_len_entity_ids + expected_len_seq_num,
            })
            .into());
        }
        let mut current_idx = 4;
        // It is okay to unwrap here because we checked the validity of the expected length and of
        // the remaining buffer length.
        let source_id =
            UnsignedByteField::new_from_be_bytes(expected_len_entity_ids, &buf[current_idx..])
                .unwrap();
        current_idx += expected_len_entity_ids;
        let transaction_seq_num =
            UnsignedByteField::new_from_be_bytes(expected_len_seq_num, &buf[current_idx..])
                .unwrap();
        current_idx += expected_len_seq_num;
        let dest_id =
            UnsignedByteField::new_from_be_bytes(expected_len_entity_ids, &buf[current_idx..])
                .unwrap();
        current_idx += expected_len_entity_ids;
        let common_pdu_conf = CommonPduConfig::new(
            source_id,
            dest_id,
            transaction_seq_num,
            trans_mode,
            file_flag,
            crc_flag,
            direction,
        )
        .unwrap();
        Ok((
            PduHeader {
                pdu_type,
                pdu_conf: common_pdu_conf,
                seg_metadata_flag,
                seg_ctrl,
                pdu_datafield_len,
            },
            current_idx,
        ))
    }
    pub fn pdu_type(&self) -> PduType {
        self.pdu_type
    }

    pub fn common_pdu_conf(&self) -> &CommonPduConfig {
        &self.pdu_conf
    }

    pub fn seg_metadata_flag(&self) -> SegmentMetadataFlag {
        self.seg_metadata_flag
    }
    pub fn seg_ctrl(&self) -> SegmentationControl {
        self.seg_ctrl
    }
}

pub(crate) fn write_fss_field(
    file_flag: LargeFileFlag,
    file_size: u64,
    buf: &mut [u8],
) -> Result<usize, PduError> {
    Ok(if file_flag == LargeFileFlag::Large {
        buf[..core::mem::size_of::<u64>()].copy_from_slice(&file_size.to_be_bytes());
        core::mem::size_of::<u64>()
    } else {
        if file_size > u32::MAX as u64 {
            return Err(PduError::FileSizeTooLarge(file_size));
        }
        buf[..core::mem::size_of::<u32>()].copy_from_slice(&(file_size as u32).to_be_bytes());
        core::mem::size_of::<u32>()
    })
}

pub(crate) fn read_fss_field(file_flag: LargeFileFlag, buf: &[u8]) -> (usize, u64) {
    if file_flag == LargeFileFlag::Large {
        (
            core::mem::size_of::<u64>(),
            u64::from_be_bytes(buf[..core::mem::size_of::<u64>()].try_into().unwrap()),
        )
    } else {
        (
            core::mem::size_of::<u32>(),
            u32::from_be_bytes(buf[..core::mem::size_of::<u32>()].try_into().unwrap()).into(),
        )
    }
}

// This is a generic length check applicable to most PDU deserializations. It first checks whether
// a given buffer can hold an expected minimum size, and then it checks whether the PDU datafield
// length is larger than that expected minimum size.
pub(crate) fn generic_length_checks_pdu_deserialization(
    buf: &[u8],
    min_expected_len: usize,
    full_len_without_crc: usize,
) -> Result<(), ByteConversionError> {
    // Buffer too short to hold additional expected minimum datasize.
    if buf.len() < min_expected_len {
        return Err(ByteConversionError::FromSliceTooSmall(SizeMissmatch {
            found: buf.len(),
            expected: min_expected_len,
        }));
    }
    // This can happen if the PDU datafield length value is invalid.
    if full_len_without_crc < min_expected_len {
        return Err(ByteConversionError::FromSliceTooSmall(SizeMissmatch {
            found: full_len_without_crc,
            expected: min_expected_len,
        }));
    }
    Ok(())
}

pub(crate) fn add_pdu_crc(buf: &mut [u8], mut current_idx: usize) -> usize {
    let mut digest = CRC_CCITT_FALSE.digest();
    digest.update(&buf[..current_idx]);
    buf[current_idx..current_idx + 2].copy_from_slice(&digest.finalize().to_be_bytes());
    current_idx += 2;
    current_idx
}

#[cfg(test)]
mod tests {
    use crate::cfdp::pdu::{CommonPduConfig, PduError, PduHeader, FIXED_HEADER_LEN};
    use crate::cfdp::{
        CrcFlag, Direction, LargeFileFlag, PduType, SegmentMetadataFlag, SegmentationControl,
        TransmissionMode, CFDP_VERSION_2,
    };
    use crate::util::{
        UbfU8, UnsignedByteField, UnsignedByteFieldU16, UnsignedByteFieldU8, UnsignedEnum,
    };
    use crate::ByteConversionError;
    use std::format;

    pub(crate) fn common_pdu_conf(crc_flag: CrcFlag, fss: LargeFileFlag) -> CommonPduConfig {
        let src_id = UbfU8::new(5);
        let dest_id = UbfU8::new(10);
        let transaction_seq_num = UbfU8::new(20);
        let mut pdu_conf =
            CommonPduConfig::new_with_byte_fields(src_id, dest_id, transaction_seq_num)
                .expect("Generating common PDU config");
        pdu_conf.crc_flag = crc_flag;
        pdu_conf.file_flag = fss;
        pdu_conf
    }

    pub(crate) fn verify_raw_header(pdu_conf: &PduHeader, buf: &[u8]) {
        assert_eq!((buf[0] >> 5) & 0b111, CFDP_VERSION_2);
        // File directive
        assert_eq!((buf[0] >> 4) & 1, pdu_conf.pdu_type as u8);
        // Towards receiver
        assert_eq!((buf[0] >> 3) & 1, pdu_conf.pdu_conf.direction as u8);
        // Acknowledged
        assert_eq!((buf[0] >> 2) & 1, pdu_conf.pdu_conf.trans_mode as u8);
        // No CRC
        assert_eq!((buf[0] >> 1) & 1, pdu_conf.pdu_conf.crc_flag as u8);
        // Regular file size
        assert_eq!(buf[0] & 1, pdu_conf.pdu_conf.file_flag as u8);
        let pdu_datafield_len = u16::from_be_bytes(buf[1..3].try_into().unwrap());
        assert_eq!(pdu_datafield_len, pdu_conf.pdu_datafield_len);
        // No record boundary preservation
        assert_eq!((buf[3] >> 7) & 1, pdu_conf.seg_ctrl as u8);
        // Entity ID length raw value is actual number of octets - 1 => 0
        let entity_id_len = pdu_conf.pdu_conf.source_entity_id.size();
        assert_eq!((buf[3] >> 4) & 0b111, entity_id_len as u8 - 1);
        // No segment metadata
        assert_eq!((buf[3] >> 3) & 0b1, pdu_conf.seg_metadata_flag as u8);
        // Transaction Sequence ID length raw value is actual number of octets - 1 => 0
        let seq_num_len = pdu_conf.pdu_conf.transaction_seq_num.size();
        assert_eq!(buf[3] & 0b111, seq_num_len as u8 - 1);
        let mut current_idx = 4;
        let mut byte_field_check = |field_len: usize, ubf: &UnsignedByteField| {
            match field_len {
                1 => assert_eq!(buf[current_idx], ubf.value() as u8),
                2 => assert_eq!(
                    u16::from_be_bytes(
                        buf[current_idx..current_idx + field_len]
                            .try_into()
                            .unwrap()
                    ),
                    ubf.value() as u16
                ),
                4 => assert_eq!(
                    u32::from_be_bytes(
                        buf[current_idx..current_idx + field_len]
                            .try_into()
                            .unwrap()
                    ),
                    ubf.value() as u32
                ),
                8 => assert_eq!(
                    u64::from_be_bytes(
                        buf[current_idx..current_idx + field_len]
                            .try_into()
                            .unwrap()
                    ),
                    ubf.value() as u64
                ),
                _ => panic!("invalid entity ID length"),
            }
            current_idx += field_len
        };
        byte_field_check(entity_id_len, &pdu_conf.pdu_conf.source_entity_id);
        byte_field_check(seq_num_len, &pdu_conf.pdu_conf.transaction_seq_num);
        byte_field_check(entity_id_len, &pdu_conf.pdu_conf.dest_entity_id);
    }

    #[test]
    fn test_basic_state() {
        let src_id = UnsignedByteFieldU8::new(1);
        let dest_id = UnsignedByteFieldU8::new(2);
        let transaction_id = UnsignedByteFieldU8::new(3);
        let common_pdu_cfg = CommonPduConfig::new_with_byte_fields(src_id, dest_id, transaction_id)
            .expect("common config creation failed");
        let pdu_header = PduHeader::new_no_file_data(common_pdu_cfg, 5);
        assert_eq!(pdu_header.pdu_type(), PduType::FileDirective);
        let common_conf_ref = pdu_header.common_pdu_conf();
        assert_eq!(*common_conf_ref, common_pdu_cfg);
        // These should be 0 and ignored for non-filedata PDUs
        assert_eq!(
            pdu_header.seg_metadata_flag(),
            SegmentMetadataFlag::NotPresent
        );
        assert_eq!(
            pdu_header.seg_ctrl(),
            SegmentationControl::NoRecordBoundaryPreservation
        );
        assert_eq!(pdu_header.pdu_datafield_len, 5);
        assert_eq!(pdu_header.header_len(), 7);
    }

    #[test]
<<<<<<< HEAD
    fn test_basic_state_default() {
        let default_conf = CommonPduConfig::default();
        assert_eq!(default_conf.source_id(), UnsignedByteFieldU8::new(0).into());
        assert_eq!(default_conf.dest_id(), UnsignedByteFieldU8::new(0).into());
        assert_eq!(default_conf.transaction_seq_num, UnsignedByteFieldU8::new(0).into());
        assert_eq!(default_conf.trans_mode, TransmissionMode::Acknowledged);
        assert_eq!(default_conf.direction, Direction::TowardsReceiver);
        assert_eq!(default_conf.crc_flag, CrcFlag::NoCrc);
        assert_eq!(default_conf.file_flag, LargeFileFlag::Normal);
=======
    fn test_pdu_header_setter() {
        let src_id = UnsignedByteFieldU8::new(1);
        let dest_id = UnsignedByteFieldU8::new(2);
        let transaction_id = UnsignedByteFieldU8::new(3);
        let mut common_pdu_cfg =
            CommonPduConfig::new_with_defaults(src_id, dest_id, transaction_id)
                .expect("common config creation failed");
        let other_src_id = UnsignedByteFieldU16::new(5);
        let other_dest_id = UnsignedByteFieldU16::new(6);
        let set_result = common_pdu_cfg.set_source_and_dest_id(other_src_id, other_dest_id);
        assert!(set_result.is_ok());
        assert_eq!(common_pdu_cfg.source_id(), other_src_id.into());
        assert_eq!(common_pdu_cfg.dest_id(), other_dest_id.into());
>>>>>>> ebfd3c63
    }

    #[test]
    fn test_serialization_1() {
        let src_id = UnsignedByteFieldU8::new(1);
        let dest_id = UnsignedByteFieldU8::new(2);
        let transaction_id = UnsignedByteFieldU8::new(3);
        let common_pdu_cfg = CommonPduConfig::new_with_byte_fields(src_id, dest_id, transaction_id)
            .expect("common config creation failed");
        let pdu_header = PduHeader::new_no_file_data(common_pdu_cfg, 5);
        let mut buf: [u8; 7] = [0; 7];
        let res = pdu_header.write_to_bytes(&mut buf);
        assert!(res.is_ok());
        // 4 byte fixed header plus three bytes src, dest ID and transaction ID
        assert_eq!(res.unwrap(), 7);
        verify_raw_header(&pdu_header, &buf);
    }

    #[test]
    fn test_deserialization_1() {
        let src_id = UnsignedByteFieldU8::new(1);
        let dest_id = UnsignedByteFieldU8::new(2);
        let transaction_id = UnsignedByteFieldU8::new(3);
        let common_pdu_cfg = CommonPduConfig::new_with_byte_fields(src_id, dest_id, transaction_id)
            .expect("common config creation failed");
        let pdu_header = PduHeader::new_no_file_data(common_pdu_cfg, 5);
        let mut buf: [u8; 7] = [0; 7];
        let res = pdu_header.write_to_bytes(&mut buf);
        assert!(res.is_ok());
        let deser_res = PduHeader::from_bytes(&buf);
        assert!(deser_res.is_ok());
        let (header_read_back, read_size) = deser_res.unwrap();
        assert_eq!(read_size, 7);
        assert_eq!(header_read_back, pdu_header);
    }

    #[test]
    fn test_serialization_2() {
        let src_id = UnsignedByteFieldU16::new(0x0001);
        let dest_id = UnsignedByteFieldU16::new(0x0203);
        let transaction_id = UnsignedByteFieldU16::new(0x0405);
        let mut common_pdu_cfg =
            CommonPduConfig::new_with_byte_fields(src_id, dest_id, transaction_id)
                .expect("common config creation failed");
        common_pdu_cfg.crc_flag = CrcFlag::WithCrc;
        common_pdu_cfg.direction = Direction::TowardsSender;
        common_pdu_cfg.trans_mode = TransmissionMode::Unacknowledged;
        common_pdu_cfg.file_flag = LargeFileFlag::Large;
        let pdu_header = PduHeader::new_for_file_data(
            common_pdu_cfg,
            5,
            SegmentMetadataFlag::Present,
            SegmentationControl::WithRecordBoundaryPreservation,
        );
        assert_eq!(pdu_header.header_len(), 10);
        let mut buf: [u8; 16] = [0; 16];
        let res = pdu_header.write_to_bytes(&mut buf);
        assert!(res.is_ok(), "{}", format!("Result {res:?} not okay"));
        // 4 byte fixed header, 6 bytes additional fields
        assert_eq!(res.unwrap(), 10);
        verify_raw_header(&pdu_header, &buf);
    }

    #[test]
    fn test_deserialization_2() {
        let src_id = UnsignedByteFieldU16::new(0x0001);
        let dest_id = UnsignedByteFieldU16::new(0x0203);
        let transaction_id = UnsignedByteFieldU16::new(0x0405);
        let mut common_pdu_cfg =
            CommonPduConfig::new_with_byte_fields(src_id, dest_id, transaction_id)
                .expect("common config creation failed");
        common_pdu_cfg.crc_flag = CrcFlag::WithCrc;
        common_pdu_cfg.direction = Direction::TowardsSender;
        common_pdu_cfg.trans_mode = TransmissionMode::Unacknowledged;
        common_pdu_cfg.file_flag = LargeFileFlag::Large;
        let pdu_header = PduHeader::new_for_file_data(
            common_pdu_cfg,
            5,
            SegmentMetadataFlag::Present,
            SegmentationControl::WithRecordBoundaryPreservation,
        );
        let mut buf: [u8; 16] = [0; 16];
        let res = pdu_header.write_to_bytes(&mut buf);
        assert!(res.is_ok());
        let deser_res = PduHeader::from_bytes(&buf);
        assert!(deser_res.is_ok());
        let (header_read_back, read_size) = deser_res.unwrap();
        assert_eq!(read_size, 10);
        assert_eq!(header_read_back, pdu_header);
    }

    #[test]
    fn test_invalid_raw_version() {
        let src_id = UnsignedByteFieldU8::new(1);
        let dest_id = UnsignedByteFieldU8::new(2);
        let transaction_id = UnsignedByteFieldU8::new(3);
        let common_pdu_cfg = CommonPduConfig::new_with_byte_fields(src_id, dest_id, transaction_id)
            .expect("common config creation failed");
        let pdu_header = PduHeader::new_no_file_data(common_pdu_cfg, 5);
        let mut buf: [u8; 7] = [0; 7];
        let res = pdu_header.write_to_bytes(&mut buf);
        assert!(res.is_ok());
        buf[0] &= !0b1110_0000;
        buf[0] |= (CFDP_VERSION_2 + 1) << 5;
        let res = PduHeader::from_bytes(&buf);
        assert!(res.is_err());
        let error = res.unwrap_err();
        if let PduError::CfdpVersionMissmatch(raw_version) = error {
            assert_eq!(raw_version, CFDP_VERSION_2 + 1);
        } else {
            panic!("invalid exception: {}", error);
        }
    }

    #[test]
    fn test_buf_too_small_1() {
        let buf: [u8; 3] = [0; 3];
        let res = PduHeader::from_bytes(&buf);
        assert!(res.is_err());
        let error = res.unwrap_err();
        if let PduError::ByteConversionError(ByteConversionError::FromSliceTooSmall(missmatch)) =
            error
        {
            assert_eq!(missmatch.found, 3);
            assert_eq!(missmatch.expected, FIXED_HEADER_LEN);
        } else {
            panic!("invalid exception: {}", error);
        }
    }

    #[test]
    fn test_buf_too_small_2() {
        let src_id = UnsignedByteFieldU8::new(1);
        let dest_id = UnsignedByteFieldU8::new(2);
        let transaction_id = UnsignedByteFieldU8::new(3);
        let common_pdu_cfg = CommonPduConfig::new_with_byte_fields(src_id, dest_id, transaction_id)
            .expect("common config creation failed");
        let pdu_header = PduHeader::new_no_file_data(common_pdu_cfg, 5);
        let mut buf: [u8; 7] = [0; 7];
        let res = pdu_header.write_to_bytes(&mut buf);
        assert!(res.is_ok());
        let header = PduHeader::from_bytes(&buf[0..6]);
        assert!(header.is_err());
        let error = header.unwrap_err();
        if let PduError::ByteConversionError(ByteConversionError::FromSliceTooSmall(missmatch)) =
            error
        {
            assert_eq!(missmatch.found, 6);
            assert_eq!(missmatch.expected, 7);
        }
    }

    #[test]
    fn test_invalid_seq_len() {
        let src_id = UbfU8::new(1);
        let dest_id = UbfU8::new(2);
        let transaction_seq_id = UbfU8::new(3);
        let invalid_byte_field = UnsignedByteField::new(3, 5);
        let pdu_conf_res =
            CommonPduConfig::new_with_byte_fields(src_id, dest_id, invalid_byte_field);
        assert!(pdu_conf_res.is_err());
        let error = pdu_conf_res.unwrap_err();
        if let PduError::InvalidTransactionSeqNumLen(len) = error {
            assert_eq!(len, 3);
        } else {
            panic!("Invalid exception: {}", error)
        }
        let pdu_conf_res = CommonPduConfig::new_with_byte_fields(
            invalid_byte_field,
            invalid_byte_field,
            transaction_seq_id,
        );
        assert!(pdu_conf_res.is_err());
        let error = pdu_conf_res.unwrap_err();
        if let PduError::InvalidEntityLen(len) = error {
            assert_eq!(len, 3);
        } else {
            panic!("Invalid exception: {}", error)
        }
    }
    #[test]
    fn test_missmatch_src_dest_id() {
        let src_id = UnsignedByteField::new(1, 5);
        let dest_id = UnsignedByteField::new(2, 5);
        let transaction_seq_id = UbfU8::new(3);
        let pdu_conf_res =
            CommonPduConfig::new_with_byte_fields(src_id, dest_id, transaction_seq_id);
        assert!(pdu_conf_res.is_err());
        let error = pdu_conf_res.unwrap_err();
        if let PduError::SourceDestIdLenMissmatch((src_len, dest_len)) = error {
            assert_eq!(src_len, 1);
            assert_eq!(dest_len, 2);
        }
    }

    #[test]
    fn test_invalid_raw_src_id_len() {
        let src_id = UnsignedByteFieldU8::new(1);
        let dest_id = UnsignedByteFieldU8::new(2);
        let transaction_id = UnsignedByteFieldU8::new(3);
        let common_pdu_cfg = CommonPduConfig::new_with_byte_fields(src_id, dest_id, transaction_id)
            .expect("common config creation failed");
        let pdu_header = PduHeader::new_no_file_data(common_pdu_cfg, 5);
        let mut buf: [u8; 7] = [0; 7];
        let res = pdu_header.write_to_bytes(&mut buf);
        assert!(res.is_ok());
        buf[3] &= !0b0111_0000;
        // Equivalent to the length of three
        buf[3] |= 0b10 << 4;
        let header_res = PduHeader::from_bytes(&buf);
        assert!(header_res.is_err());
        let error = header_res.unwrap_err();
        if let PduError::InvalidEntityLen(len) = error {
            assert_eq!(len, 3);
        } else {
            panic!("invalid exception {:?}", error)
        }
    }

    #[test]
    fn test_invalid_transaction_seq_id_len() {
        let src_id = UnsignedByteFieldU8::new(1);
        let dest_id = UnsignedByteFieldU8::new(2);
        let transaction_id = UnsignedByteFieldU8::new(3);
        let common_pdu_cfg = CommonPduConfig::new_with_byte_fields(src_id, dest_id, transaction_id)
            .expect("common config creation failed");
        let pdu_header = PduHeader::new_no_file_data(common_pdu_cfg, 5);
        let mut buf: [u8; 7] = [0; 7];
        let res = pdu_header.write_to_bytes(&mut buf);
        assert!(res.is_ok());
        buf[3] &= !0b0000_0111;
        // Equivalent to the length of three
        buf[3] |= 0b10;
        let header_res = PduHeader::from_bytes(&buf);
        assert!(header_res.is_err());
        let error = header_res.unwrap_err();
        if let PduError::InvalidTransactionSeqNumLen(len) = error {
            assert_eq!(len, 3);
        } else {
            panic!("invalid exception {:?}", error)
        }
    }
}<|MERGE_RESOLUTION|>--- conflicted
+++ resolved
@@ -705,17 +705,19 @@
     }
 
     #[test]
-<<<<<<< HEAD
     fn test_basic_state_default() {
         let default_conf = CommonPduConfig::default();
         assert_eq!(default_conf.source_id(), UnsignedByteFieldU8::new(0).into());
         assert_eq!(default_conf.dest_id(), UnsignedByteFieldU8::new(0).into());
-        assert_eq!(default_conf.transaction_seq_num, UnsignedByteFieldU8::new(0).into());
+        assert_eq!(
+            default_conf.transaction_seq_num,
+            UnsignedByteFieldU8::new(0).into()
+        );
         assert_eq!(default_conf.trans_mode, TransmissionMode::Acknowledged);
         assert_eq!(default_conf.direction, Direction::TowardsReceiver);
         assert_eq!(default_conf.crc_flag, CrcFlag::NoCrc);
         assert_eq!(default_conf.file_flag, LargeFileFlag::Normal);
-=======
+    }
     fn test_pdu_header_setter() {
         let src_id = UnsignedByteFieldU8::new(1);
         let dest_id = UnsignedByteFieldU8::new(2);
@@ -729,7 +731,6 @@
         assert!(set_result.is_ok());
         assert_eq!(common_pdu_cfg.source_id(), other_src_id.into());
         assert_eq!(common_pdu_cfg.dest_id(), other_dest_id.into());
->>>>>>> ebfd3c63
     }
 
     #[test]
